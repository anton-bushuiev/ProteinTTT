--- conflicted
+++ resolved
@@ -36,13 +36,9 @@
     crop_size: int = 1024  # Used for ESM2 / ESMFold, SaProt, ProSST pre-training
     bert_leave_prob: float = 0.1
     bert_replace_prob: float = 0.1
-<<<<<<< HEAD
-    loss_kind: str = 'cross_entropy'  # T.Literal['cross_entropy', TODO]
+    loss_kind: str = 'cross_entropy'  # T.Literal['cross_entropy', 'unnormalized_cross_entropy', TODO]
     msa_mode: T.Optional[str] = None  # T.Optional[T.Literal['evotuning', 'none']] = None
     msa_cache_dir: Path = Path.home() / '.cache' / 'ttt'
-=======
-    loss_kind: str = 'cross_entropy'  # T.Literal['cross_entropy', 'unnormalized_cross_entropy', TODO]
->>>>>>> 13efe55e
     score_seq_kind: T.Optional[str] = None  # T.Optional[T.Literal['pseudo_perplexity', 'gordon2024', 'none']] = None
     score_seq_steps_list: T.Any = None  # T.Optional[int | list[int]]. None to use all steps
     perplexity_early_stopping: T.Optional[float] = None
